"""
Operations with UFIV JSON files
UFIV - Universal file format for IV-curve measurements.
"""
from ..elements import Board, version
from ..utils import convert_p10
from os.path import isfile
from json import load, dump
from logging import warning
from PIL import Image
<<<<<<< HEAD
from jsonschema import validate, ValidationError
from ..doc import path_to_ufiv_schema


def load_board_from_ufiv(path: str, validate_input: bool = True) -> Board:
=======
from os.path import basename


def load_board_from_ufiv(path: str, auto_convert_p10: bool = True) -> Board:
>>>>>>> 3db22edd
    """
    Load board (json and png) from directory
    :param path: path to JSON file
    :param auto_convert_p10: enable auto conversion p10->ufiv
    :return:
    """
    with open(path, "r") as file:
<<<<<<< HEAD
        input_json = load(file)

        if validate_input:
            with open(path_to_ufiv_schema(), "r") as schema_file:
                ufiv_schema_json = load(schema_file)

            try:
                validate(input_json, ufiv_schema_json)
            except ValidationError as err:
                err.message = "The input file has invalid format: " + err.message
                raise

        board = Board.create_from_json(input_json)
=======
        json = load(file)

    if "version" not in json and auto_convert_p10:
        warning("No 'version' key found, try to convert board from P10 format...")
        json = convert_p10(json, version=version, force_reference=True)

    board = Board.create_from_json(json)
>>>>>>> 3db22edd

    image_path = path.replace(".json", ".png")
    # Old-style format used 'image.png' files near elements.json file
    p10_image_path = path.replace(basename(path), "image.png")
    if isfile(image_path):
        board.image = Image.open(image_path)
    elif auto_convert_p10:
        if isfile(p10_image_path):
            board.image = Image.open(p10_image_path)

    return board


def add_image_to_ufiv(path: str, board: Board) -> Board:
    """
    Add board image to existing board
    :param path:
    :param board:
    :return:
    """
    board.image = Image.open(path)
    return board


def save_board_to_ufiv(path_to_file: str, board: Board):
    """
    Save board(png, json) files
    :param path_to_file:
    :param board:
    :return:
    """

    json = board.to_json()

    with open(path_to_file, "w") as file:
        dump(json, file)

    image_path = path_to_file.replace(".json", ".png")

    if board.image is not None:
        board.image.save(image_path)
<|MERGE_RESOLUTION|>--- conflicted
+++ resolved
@@ -1,93 +1,84 @@
-"""
-Operations with UFIV JSON files
-UFIV - Universal file format for IV-curve measurements.
-"""
-from ..elements import Board, version
-from ..utils import convert_p10
-from os.path import isfile
-from json import load, dump
-from logging import warning
-from PIL import Image
-<<<<<<< HEAD
-from jsonschema import validate, ValidationError
-from ..doc import path_to_ufiv_schema
-
-
-def load_board_from_ufiv(path: str, validate_input: bool = True) -> Board:
-=======
-from os.path import basename
-
-
-def load_board_from_ufiv(path: str, auto_convert_p10: bool = True) -> Board:
->>>>>>> 3db22edd
-    """
-    Load board (json and png) from directory
-    :param path: path to JSON file
-    :param auto_convert_p10: enable auto conversion p10->ufiv
-    :return:
-    """
-    with open(path, "r") as file:
-<<<<<<< HEAD
-        input_json = load(file)
-
-        if validate_input:
-            with open(path_to_ufiv_schema(), "r") as schema_file:
-                ufiv_schema_json = load(schema_file)
-
-            try:
-                validate(input_json, ufiv_schema_json)
-            except ValidationError as err:
-                err.message = "The input file has invalid format: " + err.message
-                raise
-
-        board = Board.create_from_json(input_json)
-=======
-        json = load(file)
-
-    if "version" not in json and auto_convert_p10:
-        warning("No 'version' key found, try to convert board from P10 format...")
-        json = convert_p10(json, version=version, force_reference=True)
-
-    board = Board.create_from_json(json)
->>>>>>> 3db22edd
-
-    image_path = path.replace(".json", ".png")
-    # Old-style format used 'image.png' files near elements.json file
-    p10_image_path = path.replace(basename(path), "image.png")
-    if isfile(image_path):
-        board.image = Image.open(image_path)
-    elif auto_convert_p10:
-        if isfile(p10_image_path):
-            board.image = Image.open(p10_image_path)
-
-    return board
-
-
-def add_image_to_ufiv(path: str, board: Board) -> Board:
-    """
-    Add board image to existing board
-    :param path:
-    :param board:
-    :return:
-    """
-    board.image = Image.open(path)
-    return board
-
-
-def save_board_to_ufiv(path_to_file: str, board: Board):
-    """
-    Save board(png, json) files
-    :param path_to_file:
-    :param board:
-    :return:
-    """
-
-    json = board.to_json()
-
-    with open(path_to_file, "w") as file:
-        dump(json, file)
-
-    image_path = path_to_file.replace(".json", ".png")
-
-    if board.image is not None:
-        board.image.save(image_path)
+"""
+Operations with UFIV JSON files
+UFIV - Universal file format for IV-curve measurements.
+"""
+from ..elements import Board, version
+from ..utils import convert_p10
+from os.path import isfile
+from json import load, dump
+from logging import warning
+from PIL import Image
+from jsonschema import validate, ValidationError
+from os.path import basename
+from ..doc import path_to_ufiv_schema
+
+
+def load_board_from_ufiv(path: str,
+                         validate_input: bool = True, 
+                         auto_convert_p10: bool = True) -> Board:
+    """
+    Load board (json and png) from directory
+    :param path: path to JSON file
+    :validate_input: validate JSON before load
+    :param auto_convert_p10: enable auto conversion p10->ufiv
+    :return:
+    """
+    with open(path, "r") as file:
+        input_json = load(file)
+
+    if "version" not in input_json and auto_convert_p10:
+        warning("No 'version' key found, try to convert board from P10 format...")
+        input_json = convert_p10(input_json, version=version, force_reference=True)
+
+    if validate_input:
+        with open(path_to_ufiv_schema(), "r") as schema_file:
+           ufiv_schema_json = load(schema_file)
+        
+        try:
+            validate(input_json, ufiv_schema_json)
+        except ValidationError as err:
+            err.message = "The input file has invalid format: " + err.message
+            raise
+
+    board = Board.create_from_json(input_json)
+
+    image_path = path.replace(".json", ".png")
+    # Old-style format used 'image.png' files near elements.json file
+    p10_image_path = path.replace(basename(path), "image.png")
+    if isfile(image_path):
+        board.image = Image.open(image_path)
+    elif auto_convert_p10:
+        if isfile(p10_image_path):
+            board.image = Image.open(p10_image_path)
+
+    return board
+
+
+def add_image_to_ufiv(path: str, board: Board) -> Board:
+    """
+    Add board image to existing board
+    :param path:
+    :param board:
+    :return:
+    """
+    board.image = Image.open(path)
+    return board
+
+
+def save_board_to_ufiv(path_to_file: str, board: Board):
+    """
+    Save board(png, json) files
+    :param path_to_file:
+    :param board:
+    :return:
+    """
+
+    json = board.to_json()
+
+    with open(path_to_file, "w") as file:
+        dump(json, file)
+
+    image_path = path_to_file.replace(".json", ".png")
+
+    if board.image is not None:
+        board.image.save(image_path)