<<<<<<< HEAD
# This module test libivcmp work and check correct work of binding
from __future__ import print_function
import unittest
from ivcmp import IvCurve, CompareIvc, MAX_NUM_POINTS, SetMinVC, VOLTAGE_AMPL, CURRENT_AMPL
from ctypes import c_double
import numpy as np


class TestStringMethods(unittest.TestCase):

    def test_number_one(self):
        self.IVCResistor1 = IvCurve()
        for i in range(MAX_NUM_POINTS):
            self.IVCResistor1.voltages[i] = c_double(0.5 * VOLTAGE_AMPL * np.sin(2 * np.pi * i / MAX_NUM_POINTS))
            self.IVCResistor1.currents[i] = c_double(0.5 * CURRENT_AMPL * np.sin(2 * np.pi * i / MAX_NUM_POINTS))
        SetMinVC(0, 0)
        res = CompareIvc(self.IVCResistor1, self.IVCResistor1, MAX_NUM_POINTS)
        self.assertTrue(res < 0.1)

    def test_number_two(self):
        self.IVCOpenCircuit = IvCurve()
        self.IVCShortCircuit = IvCurve()
        for i in range(MAX_NUM_POINTS):
            self.IVCOpenCircuit.voltages[i] = c_double(VOLTAGE_AMPL * np.sin(2 * np.pi * i / MAX_NUM_POINTS))
            self.IVCOpenCircuit.currents[i] = c_double(0)
            self.IVCShortCircuit.voltages[i] = c_double(0)
            self.IVCShortCircuit.currents[i] = c_double(CURRENT_AMPL * np.sin(2 * np.pi * i / MAX_NUM_POINTS))
        SetMinVC(0, 0)
        res = CompareIvc(self.IVCShortCircuit, self.IVCOpenCircuit, MAX_NUM_POINTS)
        self.assertTrue((res - 1.) < 0.1)

    def test_number_three(self):
        self.IVCResistor1 = IvCurve()
        self.IVCResistor2 = IvCurve()
        for i in range(MAX_NUM_POINTS):
            self.IVCResistor1.voltages[i] = c_double(0.5 * VOLTAGE_AMPL * np.sin(2 * np.pi * i / MAX_NUM_POINTS))
            self.IVCResistor1.currents[i] = c_double(0.5 * CURRENT_AMPL * np.sin(2 * np.pi * i / MAX_NUM_POINTS))
            self.IVCResistor2.voltages[i] = c_double(0.47 * VOLTAGE_AMPL * np.sin(2 * np.pi * i / MAX_NUM_POINTS))
            self.IVCResistor2.currents[i] = c_double(0.63 * CURRENT_AMPL * np.sin(2 * np.pi * i / MAX_NUM_POINTS))
        res = CompareIvc(self.IVCResistor1, self.IVCResistor2, MAX_NUM_POINTS)
        self.assertTrue((res - 0.18) < 0.1)

    def test_number_four(self):
        self.IVCResistor1 = IvCurve()
        self.IVCCapacitor = IvCurve()
        for i in range(MAX_NUM_POINTS):
            self.IVCResistor1.voltages[i] = 0.5 * VOLTAGE_AMPL * np.sin(2 * np.pi * i / MAX_NUM_POINTS)
            self.IVCResistor1.currents[i] = 0.5 * CURRENT_AMPL * np.sin(2 * np.pi * i / MAX_NUM_POINTS)
            self.IVCCapacitor.voltages[i] = VOLTAGE_AMPL * np.sin(2 * np.pi * i / MAX_NUM_POINTS)
            self.IVCCapacitor.currents[i] = CURRENT_AMPL * np.cos(2 * np.pi * i / MAX_NUM_POINTS)
        SetMinVC(0, 0)
        res = CompareIvc(self.IVCResistor1, self.IVCCapacitor, MAX_NUM_POINTS)
        self.assertTrue((res - 1.) < 0.1)


if __name__ == "__main__":
    unittest.main()
=======
import unittest
from epcore.measurementmanager import IVCComparator
from epcore.elements import IVCurve
import numpy as np


class TestIVCmpMethods(unittest.TestCase):

    def test_number_one(self):
        comparator = IVCComparator()

        resistor = IVCurve()
        for i in range(IVCComparator.max_num_points):
            resistor.voltages.append(0.5 * IVCComparator.voltage_amplitude
                                     * np.sin(2 * np.pi * i / IVCComparator.max_num_points))
            resistor.currents.append(0.5 * IVCComparator.current_amplitude
                                     * np.sin(2 * np.pi * i / IVCComparator.max_num_points))

        res = comparator.compare_ivc(resistor, resistor)
        self.assertTrue(res < 0.01)

    def test_number_two(self):
        comparator = IVCComparator()

        open_circuit = IVCurve()
        short_circuit = IVCurve()
        for i in range(IVCComparator.max_num_points):
            open_circuit.voltages.append(IVCComparator.voltage_amplitude
                                         * np.sin(2 * np.pi * i / IVCComparator.max_num_points))
            open_circuit.currents.append(0)

            short_circuit.voltages.append(0)
            short_circuit.currents.append(IVCComparator.current_amplitude
                                          * np.sin(2 * np.pi * i / IVCComparator.max_num_points))

        comparator.set_min_ivc(0, 0)
        res = comparator.compare_ivc(open_circuit, short_circuit)
        self.assertTrue((res - 0.99) < 0.01)

    def test_number_three(self):
        comparator = IVCComparator()

        resistor1 = IVCurve()
        resistor2 = IVCurve()

        for i in range(IVCComparator.max_num_points):
            resistor1.voltages.append(0.5 * IVCComparator.voltage_amplitude
                                      * np.sin(2 * np.pi * i / IVCComparator.max_num_points))
            resistor1.currents.append(0.5 * IVCComparator.current_amplitude
                                      * np.sin(2 * np.pi * i / IVCComparator.max_num_points))
            resistor2.voltages.append(0.47 * IVCComparator.voltage_amplitude
                                      * np.sin(2 * np.pi * i / IVCComparator.max_num_points))
            resistor2.currents.append(0.63 * IVCComparator.current_amplitude
                                      * np.sin(2 * np.pi * i / IVCComparator.max_num_points))
        comparator.set_min_ivc(0, 0)
        res = comparator.compare_ivc(resistor1, resistor2)
        # TODO: python compare return 0.25 (now 0.3)
        self.assertTrue((res - 0.3) < 0.01)

    def test_number_four(self):
        comparator = IVCComparator()

        resistor1 = IVCurve()
        resistor2 = IVCurve()

        for i in range(IVCComparator.max_num_points):
            resistor1.voltages.append(0.5 * IVCComparator.voltage_amplitude
                                      * np.sin(2 * np.pi * i / IVCComparator.max_num_points))
            resistor1.currents.append(0.5 * IVCComparator.current_amplitude
                                      * np.sin(2 * np.pi * i / IVCComparator.max_num_points))
            resistor2.voltages.append(IVCComparator.voltage_amplitude
                                      * np.sin(2 * np.pi * i / IVCComparator.max_num_points))
            resistor2.currents.append(IVCComparator.current_amplitude
                                      * np.cos(2 * np.pi * i / IVCComparator.max_num_points))
        comparator.set_min_ivc(0, 0)
        res = comparator.compare_ivc(resistor1, resistor2)
        self.assertTrue((res - 0.99) < 0.01)
>>>>>>> 3db22edd
<|MERGE_RESOLUTION|>--- conflicted
+++ resolved
@@ -1,62 +1,3 @@
-<<<<<<< HEAD
-# This module test libivcmp work and check correct work of binding
-from __future__ import print_function
-import unittest
-from ivcmp import IvCurve, CompareIvc, MAX_NUM_POINTS, SetMinVC, VOLTAGE_AMPL, CURRENT_AMPL
-from ctypes import c_double
-import numpy as np
-
-
-class TestStringMethods(unittest.TestCase):
-
-    def test_number_one(self):
-        self.IVCResistor1 = IvCurve()
-        for i in range(MAX_NUM_POINTS):
-            self.IVCResistor1.voltages[i] = c_double(0.5 * VOLTAGE_AMPL * np.sin(2 * np.pi * i / MAX_NUM_POINTS))
-            self.IVCResistor1.currents[i] = c_double(0.5 * CURRENT_AMPL * np.sin(2 * np.pi * i / MAX_NUM_POINTS))
-        SetMinVC(0, 0)
-        res = CompareIvc(self.IVCResistor1, self.IVCResistor1, MAX_NUM_POINTS)
-        self.assertTrue(res < 0.1)
-
-    def test_number_two(self):
-        self.IVCOpenCircuit = IvCurve()
-        self.IVCShortCircuit = IvCurve()
-        for i in range(MAX_NUM_POINTS):
-            self.IVCOpenCircuit.voltages[i] = c_double(VOLTAGE_AMPL * np.sin(2 * np.pi * i / MAX_NUM_POINTS))
-            self.IVCOpenCircuit.currents[i] = c_double(0)
-            self.IVCShortCircuit.voltages[i] = c_double(0)
-            self.IVCShortCircuit.currents[i] = c_double(CURRENT_AMPL * np.sin(2 * np.pi * i / MAX_NUM_POINTS))
-        SetMinVC(0, 0)
-        res = CompareIvc(self.IVCShortCircuit, self.IVCOpenCircuit, MAX_NUM_POINTS)
-        self.assertTrue((res - 1.) < 0.1)
-
-    def test_number_three(self):
-        self.IVCResistor1 = IvCurve()
-        self.IVCResistor2 = IvCurve()
-        for i in range(MAX_NUM_POINTS):
-            self.IVCResistor1.voltages[i] = c_double(0.5 * VOLTAGE_AMPL * np.sin(2 * np.pi * i / MAX_NUM_POINTS))
-            self.IVCResistor1.currents[i] = c_double(0.5 * CURRENT_AMPL * np.sin(2 * np.pi * i / MAX_NUM_POINTS))
-            self.IVCResistor2.voltages[i] = c_double(0.47 * VOLTAGE_AMPL * np.sin(2 * np.pi * i / MAX_NUM_POINTS))
-            self.IVCResistor2.currents[i] = c_double(0.63 * CURRENT_AMPL * np.sin(2 * np.pi * i / MAX_NUM_POINTS))
-        res = CompareIvc(self.IVCResistor1, self.IVCResistor2, MAX_NUM_POINTS)
-        self.assertTrue((res - 0.18) < 0.1)
-
-    def test_number_four(self):
-        self.IVCResistor1 = IvCurve()
-        self.IVCCapacitor = IvCurve()
-        for i in range(MAX_NUM_POINTS):
-            self.IVCResistor1.voltages[i] = 0.5 * VOLTAGE_AMPL * np.sin(2 * np.pi * i / MAX_NUM_POINTS)
-            self.IVCResistor1.currents[i] = 0.5 * CURRENT_AMPL * np.sin(2 * np.pi * i / MAX_NUM_POINTS)
-            self.IVCCapacitor.voltages[i] = VOLTAGE_AMPL * np.sin(2 * np.pi * i / MAX_NUM_POINTS)
-            self.IVCCapacitor.currents[i] = CURRENT_AMPL * np.cos(2 * np.pi * i / MAX_NUM_POINTS)
-        SetMinVC(0, 0)
-        res = CompareIvc(self.IVCResistor1, self.IVCCapacitor, MAX_NUM_POINTS)
-        self.assertTrue((res - 1.) < 0.1)
-
-
-if __name__ == "__main__":
-    unittest.main()
-=======
 import unittest
 from epcore.measurementmanager import IVCComparator
 from epcore.elements import IVCurve
@@ -133,5 +74,4 @@
                                       * np.cos(2 * np.pi * i / IVCComparator.max_num_points))
         comparator.set_min_ivc(0, 0)
         res = comparator.compare_ivc(resistor1, resistor2)
-        self.assertTrue((res - 0.99) < 0.01)
->>>>>>> 3db22edd
+        self.assertTrue((res - 0.99) < 0.01)