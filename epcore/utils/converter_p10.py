from typing import Dict
from copy import deepcopy


def _convert_measurement_settings(settings: Dict) -> Dict:
    remove_settings_keys = ["flags", "reserved", "n_charge_points", "n_points", "max_current", "number_points",
                            "number_charge_points"]
    rename_settings_keys = {
        "desc_frequency": "sampling_rate",
    }
    internal_resistance_map = {
        3: 475.0,
        2: 4750.0,
        1: 47500.0
    }

    settings["internal_resistance"] = internal_resistance_map.get(settings["flags"], 0)

    for key, new_key in rename_settings_keys.items():
        settings[new_key] = settings.pop(key)
    for key in remove_settings_keys:
        settings.pop(key, None)

    return settings


def _convert_ivc(ivc: Dict, is_reference: bool = False, is_dynamic: bool = False) -> Dict:
    new_ivc = {
        "measurement_settings": _convert_measurement_settings(ivc["measure_settings"]),
    }
    if is_reference:
        new_ivc["is_reference"] = True
    if is_dynamic:
        new_ivc["is_dynamic"] = True

    new_ivc["currents"] = ivc["current"]
    new_ivc["voltages"] = ivc["voltage"]

    return new_ivc


def _convert_pin(pin: Dict, force_reference: bool = False) -> Dict:
    remove_pin_keys = ["score", "reference_ivc", "is_dynamic", "cluster_id", "ivc"]

    is_dynamic = pin.get("is_dynamic", False)

    pin["iv_curves"] = []

    has_reference = bool(pin.get("reference_ivc"))
    if has_reference:  # reference curve should be first
        pin["iv_curves"].append(_convert_ivc(pin["reference_ivc"], is_reference=True, is_dynamic=is_dynamic))

    # Set that curve as REFERENCE if here are no other reference curve and flag FORCE_REFERENCE passed
    pin["iv_curves"].append(_convert_ivc(pin["ivc"],
                                         is_dynamic=is_dynamic,
                                         is_reference=force_reference and not has_reference))

    for key in remove_pin_keys:
        pin.pop(key, None)

    return pin


def _convert_element(element: Dict, force_reference: bool = False) -> Dict:
    remove_element_keys = ["side_indexes", "probability", "manual_name", "is_manual", "w_pins", "h_pins", "width",
                           "height"]

    element["pins"] = [_convert_pin(pin, force_reference) for pin in element["pins"]]

    if not element["is_manual"]:
        element["set_automatically"] = True

    for key in remove_element_keys:
        element.pop(key, None)
    if not element.get("bounding_zone", True):
        element.pop("bounding_zone", None)

    return element


def convert_p10(source_json: Dict, version: str, force_reference: bool = False) -> Dict:
    result = deepcopy(source_json)

    result["elements"] = [_convert_element(element, force_reference) for element in result["elements"]]

    if "version" not in result:
        result["version"] = version

    return result


if __name__ == "__main__":
    from jsonschema.validators import validate
    import json
    from argparse import ArgumentParser

    parser = ArgumentParser(description="Convert EyePoint P10 format to EPLab format")
    parser.add_argument("--source", help="EyePoint P10 elements.json file", default="elements.json")
    parser.add_argument("--destination", help="EPLab output json file", default="converted.json")
    parser.add_argument("--validate", help="Validate output file over this schema, optional parameter",
<<<<<<< HEAD
                        nargs="?", const="doc/ufiv.schema.json")
=======
                        nargs="?", const="doc/elements.schema.json")
    parser.add_argument("--reference", help="Set source file IVC curves as REFERENCE curves in output file",
                        action="store_true")
>>>>>>> 3db22edd

    args = parser.parse_args()

    with open(args.source, "r") as source_file:
        converted = convert_p10(json.load(source_file), "1.1.0", force_reference=args.reference)

    with open(args.destination, "w") as dest_file:
        dest_file.write(json.dumps(converted, indent=1, sort_keys=True))

    if args.validate is not None:
        with open(args.validate) as schema:
            validate(converted, json.load(schema))<|MERGE_RESOLUTION|>--- conflicted
+++ resolved
@@ -98,13 +98,9 @@
     parser.add_argument("--source", help="EyePoint P10 elements.json file", default="elements.json")
     parser.add_argument("--destination", help="EPLab output json file", default="converted.json")
     parser.add_argument("--validate", help="Validate output file over this schema, optional parameter",
-<<<<<<< HEAD
                         nargs="?", const="doc/ufiv.schema.json")
-=======
-                        nargs="?", const="doc/elements.schema.json")
     parser.add_argument("--reference", help="Set source file IVC curves as REFERENCE curves in output file",
                         action="store_true")
->>>>>>> 3db22edd
 
     args = parser.parse_args()
 
