"""
IVMeasurer Implementation for EyePoint IVM hardware measurer.
"""

from typing import Any, Callable
import numpy as np
from epcore.ivmeasurer.ivm10.ivm import IvmDeviceHandle, _logging_callback
from . import IVMeasurerIdentityInformation
from .base import IVMeasurerBase, cache_curve
<<<<<<< HEAD
from epcore.ivmeasurer.ivm02.ivm import IvmDeviceHandle as Ivm02Handle, _logging_callback as _logging_ivm02
from epcore.ivmeasurer.ivm10.ivm import IvmDeviceHandle as Ivm10Handle, _logging_callback as _logging_ivm10
=======
>>>>>>> 0f880924
from .processing import smooth_curve, interpolate_curve
from .safe_opener import open_device_safe
from ..elements import IVCurve, MeasurementSettings


def _close_on_error(func: Callable):
    """
    Due to the nature of the uRPC library uRPC device must be immediately
    closed after first error.
    :param func: IVMeasurerIVM10 method;
    :return: IVMeasurerIVM10 decorated method.
    """

    def handle(self, *args, **kwargs):
        try:
            return func(self, *args, **kwargs)
        except (RuntimeError, OSError) as err:
            self.close_device()
            raise err
    return handle


class IVMeasurerIVM02(IVMeasurerBase):
    """
    Class for controlling EyePoint IVM devices with
    API version 0.2.
    All instances should be initialized with device URL.
    Format for Windows: com:\\\\.\\COMx
    Format for Linux: /dev/ttyACMx
    """
    def __init__(self, url: str = "", name: str = "", config="", defer_open=False):
        """
        :param url: url for device identification in computer system.
        For serial devices url will be "com:\\\\.\\COMx" (for Windows)
        or "com:///dev/tty/ttyACMx"
        :param name: friendly name (for measurement system)
        :param defer_open: don't open serial port during initialization
        """
        super(IVMeasurerIVM02, self).__init__(url, name)
        self._config = config
        self._device = Ivm02Handle(url, defer_open=True)
        self._FRAME_SIZE = 25
        self._SMOOTHING_KERNEL_SIZE = 5
        self._NORMAL_NUM_POINTS = 100
        self._default_settings = MeasurementSettings(
            sampling_rate=10000,
            internal_resistance=475,
            max_voltage=5,
            probe_signal_frequency=100,
            precharge_delay=0
        )
        open_device_safe(self._url, Ivm02Handle, self._config, _logging_ivm02)
        if not defer_open:
            self.open_device()

    @_close_on_error
    def open_device(self):
        self._device.open_device()
        self.set_settings(self._default_settings)

    def close_device(self):
        try:
            self._device.close_device()
        except (RuntimeError, OSError):
            pass

    def reconnect(self) -> bool:
        self.close_device()
        try:
            self.open_device()
            return True
        except (RuntimeError, OSError):
            return False

    @_close_on_error
    def set_settings(self, settings: MeasurementSettings):
        device_settings = self._device.get_measure_settings()

        if ((int(settings.sampling_rate) < 100) or
           (int(settings.sampling_rate) > 2000000)):
            raise ValueError("Invalid value for sampling rate: {}. Should be in [100, 2000000]".format(
                    settings.sampling_rate
                ))
        device_settings.desc_frequency = settings.sampling_rate
        device_settings.max_voltage = settings.max_voltage
        device_settings.probe_signal_frequency = settings.probe_signal_frequency

        if ((int(device_settings.probe_signal_frequency) < 1) or
           (int(device_settings.probe_signal_frequency) > 100000) or
           (int(device_settings.probe_signal_frequency) > device_settings.desc_frequency / 5)):
            raise ValueError("Invalid value for probe signal frequency: {}. Should be in [1, 100000]\
                             and also should be much less than sampling rate.".format(
                    device_settings.probe_signal_frequency
                ))

        # Choose one of available current sense resistors.
        if int(settings.internal_resistance) == 475:
            device_settings.measure_flags = device_settings.MeasureFlags.CURRENT_SENSE_MODE_25MA
        elif int(settings.internal_resistance) == 4750:
            device_settings.measure_flags = device_settings.MeasureFlags.CURRENT_SENSE_MODE_2M5A
        elif int(settings.internal_resistance) == 47500:
            device_settings.measure_flags = device_settings.MeasureFlags.CURRENT_SENSE_MODE_250UA
        else:
            msg = "EyePoint IVM measurer has only three internal resistances: \
                   475 Ohm, 4750 Ohm and 47500 Ohm. Got internal resistance {} Ohm.".format(
                       settings.internal_resistance
                  )
            raise ValueError(msg)

        # We want only single sine period
        device_settings.number_points = int(settings.sampling_rate // settings.probe_signal_frequency)
        if settings.precharge_delay is not None:
            device_settings.number_charge_points = settings.precharge_delay * settings.sampling_rate
        else:
            device_settings.number_charge_points = 0
        self._device.set_measure_settings(device_settings)

    @_close_on_error
    def get_settings(self) -> MeasurementSettings:
        device_settings = self._device.get_measure_settings()

        if device_settings.measure_flags == device_settings.MeasureFlags.CURRENT_SENSE_MODE_25MA:
            internal_resistance = 475.
        elif device_settings.measure_flags == device_settings.MeasureFlags.CURRENT_SENSE_MODE_2M5A:
            internal_resistance = 4750.
        elif device_settings.measure_flags == device_settings.MeasureFlags.CURRENT_SENSE_MODE_250UA:
            internal_resistance = 47500.
        else:
            raise ValueError("Got unexpected current_sensor_mode from IVM Device: {}".format(
                device_settings.current_sensor_mode
            ))

        precharge_delay = device_settings.number_charge_points / device_settings.desc_frequency
        if int(precharge_delay) == 0:
            precharge_delay = None

        return MeasurementSettings(sampling_rate=device_settings.desc_frequency,
                                   internal_resistance=internal_resistance,
                                   max_voltage=device_settings.max_voltage,
                                   probe_signal_frequency=device_settings.probe_signal_frequency,
                                   precharge_delay=precharge_delay)

    @_close_on_error
    def get_identity_information(self) -> IVMeasurerIdentityInformation:
        inf = self._device.get_identity_information()
        return IVMeasurerIdentityInformation(manufacturer=bytes(inf.manufacturer).decode("utf-8").replace("\x00", ""),
                                             device_name=bytes(inf.controller_name).decode("utf-8").replace("\x00", ""),
                                             device_class=bytes(inf.product_name).decode("utf-8").replace("\x00", ""),
                                             hardware_version=(inf.hardware_major, inf.hardware_minor,
                                                               inf.hardware_bugfix),
                                             firmware_version=(inf.firmware_major, inf.firmware_minor,
                                                               inf.firmware_bugfix),
                                             name=bytes(inf.controller_name).decode("utf-8").replace("\x00", ""),
                                             rank=0)

    @_close_on_error
    def trigger_measurement(self):
        if not self.is_freezed():
            self._device.start_measurement()

    @_close_on_error
    def measurement_is_ready(self) -> bool:
        if self.is_freezed():
            return False

        return bool(self._device.measurement_ready())

    @_close_on_error
    def calibrate(self, *args):
        """
        Calibrate IVC
        :param args:
        :return:
        """
        # TODO: calibration settings?
        self._device.calibrate()

    @cache_curve
    @_close_on_error
    def get_last_iv_curve(self, raw=False) -> IVCurve:
        """
        Return measured data from device.
        If raw is True postprocessing (averaging) is not applied
        """
        device_settings = self._device.get_measure_settings()
        voltages = []
        currents = []
        for frame_number in range((device_settings.number_points - 1) // self._FRAME_SIZE + 1):
            frame = self._device.get_measurement(frame_number)
            currents.extend(list(frame.current))
            voltages.extend(list(frame.voltage))

        # Device return currents in mA
        currents = (np.array(currents[:device_settings.number_points]) / 1000).tolist()
        voltages = voltages[:device_settings.number_points]

        curve = IVCurve(
            currents=currents,
            voltages=voltages
        )

        if raw is True:
            return curve

        # Postprocessing
        if device_settings.probe_signal_frequency > 20000:
            curve = interpolate_curve(curve=curve,
                                      final_num_points=self._NORMAL_NUM_POINTS)

        curve = smooth_curve(curve=curve,
                             kernel_size=self._SMOOTHING_KERNEL_SIZE)

        return curve


class IVMeasurerIVM10(IVMeasurerBase):
    """
    Class for controlling EyePoint IVM devices with API version 1.0. All
    instances should be initialized with device URL. Format for Windows:
    "com:\\\\.\\COMx", format for Linux: "///dev/ttyACMx".
    """

    def __init__(self, url: str = "", name: str = "", config="",
                 defer_open: bool = False):
        """
        :param url: url for device identification in computer system. For
        serial devices url will be "com:\\\\.\\COMx" (for Windows) or
        "com:///dev/tty/ttyACMx" (for Linux);
        :param name: friendly name (for measurement system);
        :param config:
        :param defer_open: don't open serial port during initialization.
        """
<<<<<<< HEAD
        super(IVMeasurerIVM10, self).__init__(url, name)
=======

>>>>>>> 0f880924
        self._config = config
        self._device = Ivm10Handle(url, defer_open=True)
        self._FRAME_SIZE = 25
        self._SMOOTHING_KERNEL_SIZE = 5
        self._NORMAL_NUM_POINTS = 100
        self._default_settings = MeasurementSettings(
            sampling_rate=10000,
            internal_resistance=475,
            max_voltage=5,
            probe_signal_frequency=100,
<<<<<<< HEAD
            precharge_delay=0
        )
        open_device_safe(self._url, Ivm10Handle, self._config, _logging_ivm10)
        if not defer_open:
            self.open_device()
=======
            precharge_delay=0)
        open_device_safe(self._url, IvmDeviceHandle, self._config, _logging_callback)
        if not defer_open:
            self.open_device()
        super().__init__(url, name)
>>>>>>> 0f880924

    @_close_on_error
    def open_device(self):
        self._device.open_device()
        self.set_settings(self._default_settings)

    def close_device(self):
        try:
            self._device.close_device()
        except (RuntimeError, OSError):
            pass

    def reconnect(self) -> bool:
        self.close_device()
        try:
            self.open_device()
            return True
        except (RuntimeError, OSError):
            return False

    @_close_on_error
    def set_settings(self, settings: MeasurementSettings):
        device_settings = self._device.get_measurement_settings()
        if (int(settings.sampling_rate) < 100 or
           int(settings.sampling_rate) > 2000000):
            raise ValueError(
                f"Invalid value for sampling rate: {settings.sampling_rate}. "
                f"Should be in [100, 2000000]")
        device_settings.sampling_rate = settings.sampling_rate
        device_settings.max_voltage = settings.max_voltage
        device_settings.probe_signal_frequency = settings.probe_signal_frequency
        if (int(device_settings.probe_signal_frequency) < 1 or
                int(device_settings.probe_signal_frequency) > 100000 or
                int(device_settings.probe_signal_frequency) > device_settings.sampling_rate / 5):
            raise ValueError(
                f"Invalid value for probe signal frequency: "
                f"{device_settings.probe_signal_frequency}. Should be in [1, 100000] "
                f"and also should be much less than sampling rate")
        # Choose one of available current sense resistors.
        if int(settings.internal_resistance) == 475:
            device_settings.current_sensor_mode = \
                device_settings.current_sensor_mode.CURRENT_SENSE_MODE_I_HIGH
        elif int(settings.internal_resistance) == 4750:
            device_settings.current_sensor_mode = \
                device_settings.current_sensor_mode.CURRENT_SENSE_MODE_I_MID
        elif int(settings.internal_resistance) == 47500:
            device_settings.current_sensor_mode = \
                device_settings.current_sensor_mode.CURRENT_SENSE_MODE_I_LOW
        else:
            raise ValueError(
                f"EyePoint IVM measurer has only three internal resistances: "
                f"475 Ohm, 4750 Ohm and 47500 Ohm. Got internal resistance "
                f"{settings.internal_resistance} Ohm")
        # We want only single sine period
        device_settings.number_points = int(settings.sampling_rate //
                                            settings.probe_signal_frequency)
        if settings.precharge_delay is not None:
            device_settings.number_charge_points = settings.precharge_delay * settings.sampling_rate
        else:
            device_settings.number_charge_points = 0
        device_settings.output_mode = device_settings.output_mode.OUT_MODE_PROBE_SIGNAL_CONTINUOUS
        self._device.set_measurement_settings(device_settings)

    @_close_on_error
    def get_settings(self) -> MeasurementSettings:
        device_settings = self._device.get_measurement_settings()
        if device_settings.current_sensor_mode == \
                device_settings.current_sensor_mode.CURRENT_SENSE_MODE_I_HIGH:
            internal_resistance = 475.
        elif device_settings.current_sensor_mode == \
                device_settings.current_sensor_mode.CURRENT_SENSE_MODE_I_MID:
            internal_resistance = 4750.
        elif device_settings.current_sensor_mode == \
                device_settings.current_sensor_mode.CURRENT_SENSE_MODE_I_LOW:
            internal_resistance = 47500.
        else:
            raise ValueError(
                f"Got unexpected current_sensor_mode from IVM Device: "
                f"{device_settings.current_sensor_mode}")
        precharge_delay = device_settings.number_charge_points / device_settings.sampling_rate
        if int(precharge_delay) == 0:
            precharge_delay = None
        return MeasurementSettings(
            sampling_rate=device_settings.sampling_rate,
            internal_resistance=internal_resistance,
            max_voltage=device_settings.max_voltage,
            probe_signal_frequency=device_settings.probe_signal_frequency,
            precharge_delay=precharge_delay)

    @_close_on_error
    def get_identity_information(self) -> IVMeasurerIdentityInformation:
        inf = self._device.get_identity_information()
        rank = self._device.get_device_rank().rank
        return IVMeasurerIdentityInformation(
            manufacturer=bytes(inf.manufacturer).decode("utf-8").replace("\x00", ""),
            device_name=bytes(inf.controller_name).decode("utf-8").replace("\x00", ""),
            device_class=bytes(inf.product_name).decode("utf-8").replace("\x00", ""),
            hardware_version=(inf.hardware_major, inf.hardware_minor, inf.hardware_bugfix),
            firmware_version=(inf.firmware_major, inf.firmware_minor, inf.firmware_bugfix),
            name=bytes(inf.controller_name).decode("utf-8").replace("\x00", ""),
            rank=int(rank))

    @_close_on_error
    def trigger_measurement(self):
        if not self.is_freezed():
            self._device.start_measurement()

    @_close_on_error
    def measurement_is_ready(self) -> bool:
        if self.is_freezed():
            return False
        return bool(self._device.check_measurement_status().ready_status.measurement_complete)

    @_close_on_error
    def calibrate(self, *args):
        """
        Calibrate IVC.
        :param args: arguments.
        """

        # TODO: calibration settings?
        self._device.start_autocalibration()

    @cache_curve
    @_close_on_error
    def get_last_iv_curve(self, raw: bool = False) -> IVCurve:
        """
        Return measured data from device.
        :param raw: if raw is True postprocessing (averaging) is not applied.
        """

        device_settings = self._device.get_measurement_settings()
        voltages = []
        currents = []
        for frame_number in range((device_settings.number_points - 1) // self._FRAME_SIZE + 1):
            frame = self._device.get_measurement(frame_number)
            currents.extend(list(frame.current))
            voltages.extend(list(frame.voltage))
        # Device return currents in mA
        currents = (np.array(currents[:device_settings.number_points]) / 1000).tolist()
        voltages = voltages[:device_settings.number_points]
        curve = IVCurve(currents=currents, voltages=voltages)
        if raw is True:
            return curve
        # Postprocessing
        if device_settings.probe_signal_frequency > 20000:
            curve = interpolate_curve(curve=curve,
                                      final_num_points=self._NORMAL_NUM_POINTS)
        curve = smooth_curve(curve=curve,
                             kernel_size=self._SMOOTHING_KERNEL_SIZE)
        return curve

    def get_current_value_of_parameter(self, attribute_name: str) -> Any:
        """
        Method returns current value of measurer parameter with given name.
        :return: current value of parameter.
        """

        return getattr(self, attribute_name, None)

    def set_value_to_parameter(self, attribute_name: str, value: Any):
        """
        Method sets value to attribute of measurer with given name.
        :param attribute_name: name of attribute;
        :param value: value for attribute.
        """

        if attribute_name in self.__dict__:
            setattr(self, attribute_name, value)
<|MERGE_RESOLUTION|>--- conflicted
+++ resolved
@@ -1,443 +1,427 @@
-"""
-IVMeasurer Implementation for EyePoint IVM hardware measurer.
-"""
-
-from typing import Any, Callable
-import numpy as np
-from epcore.ivmeasurer.ivm10.ivm import IvmDeviceHandle, _logging_callback
-from . import IVMeasurerIdentityInformation
-from .base import IVMeasurerBase, cache_curve
-<<<<<<< HEAD
-from epcore.ivmeasurer.ivm02.ivm import IvmDeviceHandle as Ivm02Handle, _logging_callback as _logging_ivm02
-from epcore.ivmeasurer.ivm10.ivm import IvmDeviceHandle as Ivm10Handle, _logging_callback as _logging_ivm10
-=======
->>>>>>> 0f880924
-from .processing import smooth_curve, interpolate_curve
-from .safe_opener import open_device_safe
-from ..elements import IVCurve, MeasurementSettings
-
-
-def _close_on_error(func: Callable):
-    """
-    Due to the nature of the uRPC library uRPC device must be immediately
-    closed after first error.
-    :param func: IVMeasurerIVM10 method;
-    :return: IVMeasurerIVM10 decorated method.
-    """
-
-    def handle(self, *args, **kwargs):
-        try:
-            return func(self, *args, **kwargs)
-        except (RuntimeError, OSError) as err:
-            self.close_device()
-            raise err
-    return handle
-
-
-class IVMeasurerIVM02(IVMeasurerBase):
-    """
-    Class for controlling EyePoint IVM devices with
-    API version 0.2.
-    All instances should be initialized with device URL.
-    Format for Windows: com:\\\\.\\COMx
-    Format for Linux: /dev/ttyACMx
-    """
-    def __init__(self, url: str = "", name: str = "", config="", defer_open=False):
-        """
-        :param url: url for device identification in computer system.
-        For serial devices url will be "com:\\\\.\\COMx" (for Windows)
-        or "com:///dev/tty/ttyACMx"
-        :param name: friendly name (for measurement system)
-        :param defer_open: don't open serial port during initialization
-        """
-        super(IVMeasurerIVM02, self).__init__(url, name)
-        self._config = config
-        self._device = Ivm02Handle(url, defer_open=True)
-        self._FRAME_SIZE = 25
-        self._SMOOTHING_KERNEL_SIZE = 5
-        self._NORMAL_NUM_POINTS = 100
-        self._default_settings = MeasurementSettings(
-            sampling_rate=10000,
-            internal_resistance=475,
-            max_voltage=5,
-            probe_signal_frequency=100,
-            precharge_delay=0
-        )
-        open_device_safe(self._url, Ivm02Handle, self._config, _logging_ivm02)
-        if not defer_open:
-            self.open_device()
-
-    @_close_on_error
-    def open_device(self):
-        self._device.open_device()
-        self.set_settings(self._default_settings)
-
-    def close_device(self):
-        try:
-            self._device.close_device()
-        except (RuntimeError, OSError):
-            pass
-
-    def reconnect(self) -> bool:
-        self.close_device()
-        try:
-            self.open_device()
-            return True
-        except (RuntimeError, OSError):
-            return False
-
-    @_close_on_error
-    def set_settings(self, settings: MeasurementSettings):
-        device_settings = self._device.get_measure_settings()
-
-        if ((int(settings.sampling_rate) < 100) or
-           (int(settings.sampling_rate) > 2000000)):
-            raise ValueError("Invalid value for sampling rate: {}. Should be in [100, 2000000]".format(
-                    settings.sampling_rate
-                ))
-        device_settings.desc_frequency = settings.sampling_rate
-        device_settings.max_voltage = settings.max_voltage
-        device_settings.probe_signal_frequency = settings.probe_signal_frequency
-
-        if ((int(device_settings.probe_signal_frequency) < 1) or
-           (int(device_settings.probe_signal_frequency) > 100000) or
-           (int(device_settings.probe_signal_frequency) > device_settings.desc_frequency / 5)):
-            raise ValueError("Invalid value for probe signal frequency: {}. Should be in [1, 100000]\
-                             and also should be much less than sampling rate.".format(
-                    device_settings.probe_signal_frequency
-                ))
-
-        # Choose one of available current sense resistors.
-        if int(settings.internal_resistance) == 475:
-            device_settings.measure_flags = device_settings.MeasureFlags.CURRENT_SENSE_MODE_25MA
-        elif int(settings.internal_resistance) == 4750:
-            device_settings.measure_flags = device_settings.MeasureFlags.CURRENT_SENSE_MODE_2M5A
-        elif int(settings.internal_resistance) == 47500:
-            device_settings.measure_flags = device_settings.MeasureFlags.CURRENT_SENSE_MODE_250UA
-        else:
-            msg = "EyePoint IVM measurer has only three internal resistances: \
-                   475 Ohm, 4750 Ohm and 47500 Ohm. Got internal resistance {} Ohm.".format(
-                       settings.internal_resistance
-                  )
-            raise ValueError(msg)
-
-        # We want only single sine period
-        device_settings.number_points = int(settings.sampling_rate // settings.probe_signal_frequency)
-        if settings.precharge_delay is not None:
-            device_settings.number_charge_points = settings.precharge_delay * settings.sampling_rate
-        else:
-            device_settings.number_charge_points = 0
-        self._device.set_measure_settings(device_settings)
-
-    @_close_on_error
-    def get_settings(self) -> MeasurementSettings:
-        device_settings = self._device.get_measure_settings()
-
-        if device_settings.measure_flags == device_settings.MeasureFlags.CURRENT_SENSE_MODE_25MA:
-            internal_resistance = 475.
-        elif device_settings.measure_flags == device_settings.MeasureFlags.CURRENT_SENSE_MODE_2M5A:
-            internal_resistance = 4750.
-        elif device_settings.measure_flags == device_settings.MeasureFlags.CURRENT_SENSE_MODE_250UA:
-            internal_resistance = 47500.
-        else:
-            raise ValueError("Got unexpected current_sensor_mode from IVM Device: {}".format(
-                device_settings.current_sensor_mode
-            ))
-
-        precharge_delay = device_settings.number_charge_points / device_settings.desc_frequency
-        if int(precharge_delay) == 0:
-            precharge_delay = None
-
-        return MeasurementSettings(sampling_rate=device_settings.desc_frequency,
-                                   internal_resistance=internal_resistance,
-                                   max_voltage=device_settings.max_voltage,
-                                   probe_signal_frequency=device_settings.probe_signal_frequency,
-                                   precharge_delay=precharge_delay)
-
-    @_close_on_error
-    def get_identity_information(self) -> IVMeasurerIdentityInformation:
-        inf = self._device.get_identity_information()
-        return IVMeasurerIdentityInformation(manufacturer=bytes(inf.manufacturer).decode("utf-8").replace("\x00", ""),
-                                             device_name=bytes(inf.controller_name).decode("utf-8").replace("\x00", ""),
-                                             device_class=bytes(inf.product_name).decode("utf-8").replace("\x00", ""),
-                                             hardware_version=(inf.hardware_major, inf.hardware_minor,
-                                                               inf.hardware_bugfix),
-                                             firmware_version=(inf.firmware_major, inf.firmware_minor,
-                                                               inf.firmware_bugfix),
-                                             name=bytes(inf.controller_name).decode("utf-8").replace("\x00", ""),
-                                             rank=0)
-
-    @_close_on_error
-    def trigger_measurement(self):
-        if not self.is_freezed():
-            self._device.start_measurement()
-
-    @_close_on_error
-    def measurement_is_ready(self) -> bool:
-        if self.is_freezed():
-            return False
-
-        return bool(self._device.measurement_ready())
-
-    @_close_on_error
-    def calibrate(self, *args):
-        """
-        Calibrate IVC
-        :param args:
-        :return:
-        """
-        # TODO: calibration settings?
-        self._device.calibrate()
-
-    @cache_curve
-    @_close_on_error
-    def get_last_iv_curve(self, raw=False) -> IVCurve:
-        """
-        Return measured data from device.
-        If raw is True postprocessing (averaging) is not applied
-        """
-        device_settings = self._device.get_measure_settings()
-        voltages = []
-        currents = []
-        for frame_number in range((device_settings.number_points - 1) // self._FRAME_SIZE + 1):
-            frame = self._device.get_measurement(frame_number)
-            currents.extend(list(frame.current))
-            voltages.extend(list(frame.voltage))
-
-        # Device return currents in mA
-        currents = (np.array(currents[:device_settings.number_points]) / 1000).tolist()
-        voltages = voltages[:device_settings.number_points]
-
-        curve = IVCurve(
-            currents=currents,
-            voltages=voltages
-        )
-
-        if raw is True:
-            return curve
-
-        # Postprocessing
-        if device_settings.probe_signal_frequency > 20000:
-            curve = interpolate_curve(curve=curve,
-                                      final_num_points=self._NORMAL_NUM_POINTS)
-
-        curve = smooth_curve(curve=curve,
-                             kernel_size=self._SMOOTHING_KERNEL_SIZE)
-
-        return curve
-
-
-class IVMeasurerIVM10(IVMeasurerBase):
-    """
-    Class for controlling EyePoint IVM devices with API version 1.0. All
-    instances should be initialized with device URL. Format for Windows:
-    "com:\\\\.\\COMx", format for Linux: "///dev/ttyACMx".
-    """
-
-    def __init__(self, url: str = "", name: str = "", config="",
-                 defer_open: bool = False):
-        """
-        :param url: url for device identification in computer system. For
-        serial devices url will be "com:\\\\.\\COMx" (for Windows) or
-        "com:///dev/tty/ttyACMx" (for Linux);
-        :param name: friendly name (for measurement system);
-        :param config:
-        :param defer_open: don't open serial port during initialization.
-        """
-<<<<<<< HEAD
-        super(IVMeasurerIVM10, self).__init__(url, name)
-=======
-
->>>>>>> 0f880924
-        self._config = config
-        self._device = Ivm10Handle(url, defer_open=True)
-        self._FRAME_SIZE = 25
-        self._SMOOTHING_KERNEL_SIZE = 5
-        self._NORMAL_NUM_POINTS = 100
-        self._default_settings = MeasurementSettings(
-            sampling_rate=10000,
-            internal_resistance=475,
-            max_voltage=5,
-            probe_signal_frequency=100,
-<<<<<<< HEAD
-            precharge_delay=0
-        )
-        open_device_safe(self._url, Ivm10Handle, self._config, _logging_ivm10)
-        if not defer_open:
-            self.open_device()
-=======
-            precharge_delay=0)
-        open_device_safe(self._url, IvmDeviceHandle, self._config, _logging_callback)
-        if not defer_open:
-            self.open_device()
-        super().__init__(url, name)
->>>>>>> 0f880924
-
-    @_close_on_error
-    def open_device(self):
-        self._device.open_device()
-        self.set_settings(self._default_settings)
-
-    def close_device(self):
-        try:
-            self._device.close_device()
-        except (RuntimeError, OSError):
-            pass
-
-    def reconnect(self) -> bool:
-        self.close_device()
-        try:
-            self.open_device()
-            return True
-        except (RuntimeError, OSError):
-            return False
-
-    @_close_on_error
-    def set_settings(self, settings: MeasurementSettings):
-        device_settings = self._device.get_measurement_settings()
-        if (int(settings.sampling_rate) < 100 or
-           int(settings.sampling_rate) > 2000000):
-            raise ValueError(
-                f"Invalid value for sampling rate: {settings.sampling_rate}. "
-                f"Should be in [100, 2000000]")
-        device_settings.sampling_rate = settings.sampling_rate
-        device_settings.max_voltage = settings.max_voltage
-        device_settings.probe_signal_frequency = settings.probe_signal_frequency
-        if (int(device_settings.probe_signal_frequency) < 1 or
-                int(device_settings.probe_signal_frequency) > 100000 or
-                int(device_settings.probe_signal_frequency) > device_settings.sampling_rate / 5):
-            raise ValueError(
-                f"Invalid value for probe signal frequency: "
-                f"{device_settings.probe_signal_frequency}. Should be in [1, 100000] "
-                f"and also should be much less than sampling rate")
-        # Choose one of available current sense resistors.
-        if int(settings.internal_resistance) == 475:
-            device_settings.current_sensor_mode = \
-                device_settings.current_sensor_mode.CURRENT_SENSE_MODE_I_HIGH
-        elif int(settings.internal_resistance) == 4750:
-            device_settings.current_sensor_mode = \
-                device_settings.current_sensor_mode.CURRENT_SENSE_MODE_I_MID
-        elif int(settings.internal_resistance) == 47500:
-            device_settings.current_sensor_mode = \
-                device_settings.current_sensor_mode.CURRENT_SENSE_MODE_I_LOW
-        else:
-            raise ValueError(
-                f"EyePoint IVM measurer has only three internal resistances: "
-                f"475 Ohm, 4750 Ohm and 47500 Ohm. Got internal resistance "
-                f"{settings.internal_resistance} Ohm")
-        # We want only single sine period
-        device_settings.number_points = int(settings.sampling_rate //
-                                            settings.probe_signal_frequency)
-        if settings.precharge_delay is not None:
-            device_settings.number_charge_points = settings.precharge_delay * settings.sampling_rate
-        else:
-            device_settings.number_charge_points = 0
-        device_settings.output_mode = device_settings.output_mode.OUT_MODE_PROBE_SIGNAL_CONTINUOUS
-        self._device.set_measurement_settings(device_settings)
-
-    @_close_on_error
-    def get_settings(self) -> MeasurementSettings:
-        device_settings = self._device.get_measurement_settings()
-        if device_settings.current_sensor_mode == \
-                device_settings.current_sensor_mode.CURRENT_SENSE_MODE_I_HIGH:
-            internal_resistance = 475.
-        elif device_settings.current_sensor_mode == \
-                device_settings.current_sensor_mode.CURRENT_SENSE_MODE_I_MID:
-            internal_resistance = 4750.
-        elif device_settings.current_sensor_mode == \
-                device_settings.current_sensor_mode.CURRENT_SENSE_MODE_I_LOW:
-            internal_resistance = 47500.
-        else:
-            raise ValueError(
-                f"Got unexpected current_sensor_mode from IVM Device: "
-                f"{device_settings.current_sensor_mode}")
-        precharge_delay = device_settings.number_charge_points / device_settings.sampling_rate
-        if int(precharge_delay) == 0:
-            precharge_delay = None
-        return MeasurementSettings(
-            sampling_rate=device_settings.sampling_rate,
-            internal_resistance=internal_resistance,
-            max_voltage=device_settings.max_voltage,
-            probe_signal_frequency=device_settings.probe_signal_frequency,
-            precharge_delay=precharge_delay)
-
-    @_close_on_error
-    def get_identity_information(self) -> IVMeasurerIdentityInformation:
-        inf = self._device.get_identity_information()
-        rank = self._device.get_device_rank().rank
-        return IVMeasurerIdentityInformation(
-            manufacturer=bytes(inf.manufacturer).decode("utf-8").replace("\x00", ""),
-            device_name=bytes(inf.controller_name).decode("utf-8").replace("\x00", ""),
-            device_class=bytes(inf.product_name).decode("utf-8").replace("\x00", ""),
-            hardware_version=(inf.hardware_major, inf.hardware_minor, inf.hardware_bugfix),
-            firmware_version=(inf.firmware_major, inf.firmware_minor, inf.firmware_bugfix),
-            name=bytes(inf.controller_name).decode("utf-8").replace("\x00", ""),
-            rank=int(rank))
-
-    @_close_on_error
-    def trigger_measurement(self):
-        if not self.is_freezed():
-            self._device.start_measurement()
-
-    @_close_on_error
-    def measurement_is_ready(self) -> bool:
-        if self.is_freezed():
-            return False
-        return bool(self._device.check_measurement_status().ready_status.measurement_complete)
-
-    @_close_on_error
-    def calibrate(self, *args):
-        """
-        Calibrate IVC.
-        :param args: arguments.
-        """
-
-        # TODO: calibration settings?
-        self._device.start_autocalibration()
-
-    @cache_curve
-    @_close_on_error
-    def get_last_iv_curve(self, raw: bool = False) -> IVCurve:
-        """
-        Return measured data from device.
-        :param raw: if raw is True postprocessing (averaging) is not applied.
-        """
-
-        device_settings = self._device.get_measurement_settings()
-        voltages = []
-        currents = []
-        for frame_number in range((device_settings.number_points - 1) // self._FRAME_SIZE + 1):
-            frame = self._device.get_measurement(frame_number)
-            currents.extend(list(frame.current))
-            voltages.extend(list(frame.voltage))
-        # Device return currents in mA
-        currents = (np.array(currents[:device_settings.number_points]) / 1000).tolist()
-        voltages = voltages[:device_settings.number_points]
-        curve = IVCurve(currents=currents, voltages=voltages)
-        if raw is True:
-            return curve
-        # Postprocessing
-        if device_settings.probe_signal_frequency > 20000:
-            curve = interpolate_curve(curve=curve,
-                                      final_num_points=self._NORMAL_NUM_POINTS)
-        curve = smooth_curve(curve=curve,
-                             kernel_size=self._SMOOTHING_KERNEL_SIZE)
-        return curve
-
-    def get_current_value_of_parameter(self, attribute_name: str) -> Any:
-        """
-        Method returns current value of measurer parameter with given name.
-        :return: current value of parameter.
-        """
-
-        return getattr(self, attribute_name, None)
-
-    def set_value_to_parameter(self, attribute_name: str, value: Any):
-        """
-        Method sets value to attribute of measurer with given name.
-        :param attribute_name: name of attribute;
-        :param value: value for attribute.
-        """
-
-        if attribute_name in self.__dict__:
-            setattr(self, attribute_name, value)
+"""
+IVMeasurer Implementation for EyePoint IVM hardware measurer.
+"""
+
+from typing import Any, Callable
+import numpy as np
+from epcore.ivmeasurer.ivm10.ivm import IvmDeviceHandle, _logging_callback
+from . import IVMeasurerIdentityInformation
+from .base import IVMeasurerBase, cache_curve
+from epcore.ivmeasurer.ivm10.ivm import IvmDeviceHandle as Ivm10Handle, _logging_callback as _logging_ivm10
+from .processing import smooth_curve, interpolate_curve
+from .safe_opener import open_device_safe
+from ..elements import IVCurve, MeasurementSettings
+
+
+def _close_on_error(func: Callable):
+    """
+    Due to the nature of the uRPC library uRPC device must be immediately
+    closed after first error.
+    :param func: IVMeasurerIVM10 method;
+    :return: IVMeasurerIVM10 decorated method.
+    """
+
+    def handle(self, *args, **kwargs):
+        try:
+            return func(self, *args, **kwargs)
+        except (RuntimeError, OSError) as err:
+            self.close_device()
+            raise err
+    return handle
+
+
+class IVMeasurerIVM02(IVMeasurerBase):
+    """
+    Class for controlling EyePoint IVM devices with
+    API version 0.2.
+    All instances should be initialized with device URL.
+    Format for Windows: com:\\\\.\\COMx
+    Format for Linux: /dev/ttyACMx
+    """
+    def __init__(self, url: str = "", name: str = "", config="", defer_open=False):
+        """
+        :param url: url for device identification in computer system.
+        For serial devices url will be "com:\\\\.\\COMx" (for Windows)
+        or "com:///dev/tty/ttyACMx"
+        :param name: friendly name (for measurement system)
+        :param defer_open: don't open serial port during initialization
+        """
+        super(IVMeasurerIVM02, self).__init__(url, name)
+        self._config = config
+        self._device = Ivm02Handle(url, defer_open=True)
+        self._FRAME_SIZE = 25
+        self._SMOOTHING_KERNEL_SIZE = 5
+        self._NORMAL_NUM_POINTS = 100
+        self._default_settings = MeasurementSettings(
+            sampling_rate=10000,
+            internal_resistance=475,
+            max_voltage=5,
+            probe_signal_frequency=100,
+            precharge_delay=0
+        )
+        open_device_safe(self._url, Ivm02Handle, self._config, _logging_ivm02)
+        if not defer_open:
+            self.open_device()
+
+    @_close_on_error
+    def open_device(self):
+        self._device.open_device()
+        self.set_settings(self._default_settings)
+
+    def close_device(self):
+        try:
+            self._device.close_device()
+        except (RuntimeError, OSError):
+            pass
+
+    def reconnect(self) -> bool:
+        self.close_device()
+        try:
+            self.open_device()
+            return True
+        except (RuntimeError, OSError):
+            return False
+
+    @_close_on_error
+    def set_settings(self, settings: MeasurementSettings):
+        device_settings = self._device.get_measure_settings()
+
+        if ((int(settings.sampling_rate) < 100) or
+           (int(settings.sampling_rate) > 2000000)):
+            raise ValueError("Invalid value for sampling rate: {}. Should be in [100, 2000000]".format(
+                    settings.sampling_rate
+                ))
+        device_settings.desc_frequency = settings.sampling_rate
+        device_settings.max_voltage = settings.max_voltage
+        device_settings.probe_signal_frequency = settings.probe_signal_frequency
+
+        if ((int(device_settings.probe_signal_frequency) < 1) or
+           (int(device_settings.probe_signal_frequency) > 100000) or
+           (int(device_settings.probe_signal_frequency) > device_settings.desc_frequency / 5)):
+            raise ValueError("Invalid value for probe signal frequency: {}. Should be in [1, 100000]\
+                             and also should be much less than sampling rate.".format(
+                    device_settings.probe_signal_frequency
+                ))
+
+        # Choose one of available current sense resistors.
+        if int(settings.internal_resistance) == 475:
+            device_settings.measure_flags = device_settings.MeasureFlags.CURRENT_SENSE_MODE_25MA
+        elif int(settings.internal_resistance) == 4750:
+            device_settings.measure_flags = device_settings.MeasureFlags.CURRENT_SENSE_MODE_2M5A
+        elif int(settings.internal_resistance) == 47500:
+            device_settings.measure_flags = device_settings.MeasureFlags.CURRENT_SENSE_MODE_250UA
+        else:
+            msg = "EyePoint IVM measurer has only three internal resistances: \
+                   475 Ohm, 4750 Ohm and 47500 Ohm. Got internal resistance {} Ohm.".format(
+                       settings.internal_resistance
+                  )
+            raise ValueError(msg)
+
+        # We want only single sine period
+        device_settings.number_points = int(settings.sampling_rate // settings.probe_signal_frequency)
+        if settings.precharge_delay is not None:
+            device_settings.number_charge_points = settings.precharge_delay * settings.sampling_rate
+        else:
+            device_settings.number_charge_points = 0
+        self._device.set_measure_settings(device_settings)
+
+    @_close_on_error
+    def get_settings(self) -> MeasurementSettings:
+        device_settings = self._device.get_measure_settings()
+
+        if device_settings.measure_flags == device_settings.MeasureFlags.CURRENT_SENSE_MODE_25MA:
+            internal_resistance = 475.
+        elif device_settings.measure_flags == device_settings.MeasureFlags.CURRENT_SENSE_MODE_2M5A:
+            internal_resistance = 4750.
+        elif device_settings.measure_flags == device_settings.MeasureFlags.CURRENT_SENSE_MODE_250UA:
+            internal_resistance = 47500.
+        else:
+            raise ValueError("Got unexpected current_sensor_mode from IVM Device: {}".format(
+                device_settings.current_sensor_mode
+            ))
+
+        precharge_delay = device_settings.number_charge_points / device_settings.desc_frequency
+        if int(precharge_delay) == 0:
+            precharge_delay = None
+
+        return MeasurementSettings(sampling_rate=device_settings.desc_frequency,
+                                   internal_resistance=internal_resistance,
+                                   max_voltage=device_settings.max_voltage,
+                                   probe_signal_frequency=device_settings.probe_signal_frequency,
+                                   precharge_delay=precharge_delay)
+
+    @_close_on_error
+    def get_identity_information(self) -> IVMeasurerIdentityInformation:
+        inf = self._device.get_identity_information()
+        return IVMeasurerIdentityInformation(manufacturer=bytes(inf.manufacturer).decode("utf-8").replace("\x00", ""),
+                                             device_name=bytes(inf.controller_name).decode("utf-8").replace("\x00", ""),
+                                             device_class=bytes(inf.product_name).decode("utf-8").replace("\x00", ""),
+                                             hardware_version=(inf.hardware_major, inf.hardware_minor,
+                                                               inf.hardware_bugfix),
+                                             firmware_version=(inf.firmware_major, inf.firmware_minor,
+                                                               inf.firmware_bugfix),
+                                             name=bytes(inf.controller_name).decode("utf-8").replace("\x00", ""),
+                                             rank=0)
+
+    @_close_on_error
+    def trigger_measurement(self):
+        if not self.is_freezed():
+            self._device.start_measurement()
+
+    @_close_on_error
+    def measurement_is_ready(self) -> bool:
+        if self.is_freezed():
+            return False
+
+        return bool(self._device.measurement_ready())
+
+    @_close_on_error
+    def calibrate(self, *args):
+        """
+        Calibrate IVC
+        :param args:
+        :return:
+        """
+        # TODO: calibration settings?
+        self._device.calibrate()
+
+    @cache_curve
+    @_close_on_error
+    def get_last_iv_curve(self, raw=False) -> IVCurve:
+        """
+        Return measured data from device.
+        If raw is True postprocessing (averaging) is not applied
+        """
+        device_settings = self._device.get_measure_settings()
+        voltages = []
+        currents = []
+        for frame_number in range((device_settings.number_points - 1) // self._FRAME_SIZE + 1):
+            frame = self._device.get_measurement(frame_number)
+            currents.extend(list(frame.current))
+            voltages.extend(list(frame.voltage))
+
+        # Device return currents in mA
+        currents = (np.array(currents[:device_settings.number_points]) / 1000).tolist()
+        voltages = voltages[:device_settings.number_points]
+
+        curve = IVCurve(
+            currents=currents,
+            voltages=voltages
+        )
+
+        if raw is True:
+            return curve
+
+        # Postprocessing
+        if device_settings.probe_signal_frequency > 20000:
+            curve = interpolate_curve(curve=curve,
+                                      final_num_points=self._NORMAL_NUM_POINTS)
+
+        curve = smooth_curve(curve=curve,
+                             kernel_size=self._SMOOTHING_KERNEL_SIZE)
+
+        return curve
+
+
+class IVMeasurerIVM10(IVMeasurerBase):
+    """
+    Class for controlling EyePoint IVM devices with API version 1.0. All
+    instances should be initialized with device URL. Format for Windows:
+    "com:\\\\.\\COMx", format for Linux: "///dev/ttyACMx".
+    """
+
+    def __init__(self, url: str = "", name: str = "", config="",
+                 defer_open: bool = False):
+        """
+        :param url: url for device identification in computer system. For
+        serial devices url will be "com:\\\\.\\COMx" (for Windows) or
+        "com:///dev/tty/ttyACMx" (for Linux);
+        :param name: friendly name (for measurement system);
+        :param config:
+        :param defer_open: don't open serial port during initialization.
+        """
+        super(IVMeasurerIVM10, self).__init__(url, name)
+        self._config = config
+        self._device = Ivm10Handle(url, defer_open=True)
+        self._FRAME_SIZE = 25
+        self._SMOOTHING_KERNEL_SIZE = 5
+        self._NORMAL_NUM_POINTS = 100
+        self._default_settings = MeasurementSettings(
+            sampling_rate=10000,
+            internal_resistance=475,
+            max_voltage=5,
+            probe_signal_frequency=100,
+            precharge_delay=0)
+        open_device_safe(self._url, Ivm10Handle, self._config, _logging_ivm10)
+        if not defer_open:
+            self.open_device()
+        super().__init__(url, name)
+
+    @_close_on_error
+    def open_device(self):
+        self._device.open_device()
+        self.set_settings(self._default_settings)
+
+    def close_device(self):
+        try:
+            self._device.close_device()
+        except (RuntimeError, OSError):
+            pass
+
+    def reconnect(self) -> bool:
+        self.close_device()
+        try:
+            self.open_device()
+            return True
+        except (RuntimeError, OSError):
+            return False
+
+    @_close_on_error
+    def set_settings(self, settings: MeasurementSettings):
+        device_settings = self._device.get_measurement_settings()
+        if (int(settings.sampling_rate) < 100 or
+           int(settings.sampling_rate) > 2000000):
+            raise ValueError(
+                f"Invalid value for sampling rate: {settings.sampling_rate}. "
+                f"Should be in [100, 2000000]")
+        device_settings.sampling_rate = settings.sampling_rate
+        device_settings.max_voltage = settings.max_voltage
+        device_settings.probe_signal_frequency = settings.probe_signal_frequency
+        if (int(device_settings.probe_signal_frequency) < 1 or
+                int(device_settings.probe_signal_frequency) > 100000 or
+                int(device_settings.probe_signal_frequency) > device_settings.sampling_rate / 5):
+            raise ValueError(
+                f"Invalid value for probe signal frequency: "
+                f"{device_settings.probe_signal_frequency}. Should be in [1, 100000] "
+                f"and also should be much less than sampling rate")
+        # Choose one of available current sense resistors.
+        if int(settings.internal_resistance) == 475:
+            device_settings.current_sensor_mode = \
+                device_settings.current_sensor_mode.CURRENT_SENSE_MODE_I_HIGH
+        elif int(settings.internal_resistance) == 4750:
+            device_settings.current_sensor_mode = \
+                device_settings.current_sensor_mode.CURRENT_SENSE_MODE_I_MID
+        elif int(settings.internal_resistance) == 47500:
+            device_settings.current_sensor_mode = \
+                device_settings.current_sensor_mode.CURRENT_SENSE_MODE_I_LOW
+        else:
+            raise ValueError(
+                f"EyePoint IVM measurer has only three internal resistances: "
+                f"475 Ohm, 4750 Ohm and 47500 Ohm. Got internal resistance "
+                f"{settings.internal_resistance} Ohm")
+        # We want only single sine period
+        device_settings.number_points = int(settings.sampling_rate //
+                                            settings.probe_signal_frequency)
+        if settings.precharge_delay is not None:
+            device_settings.number_charge_points = settings.precharge_delay * settings.sampling_rate
+        else:
+            device_settings.number_charge_points = 0
+        device_settings.output_mode = device_settings.output_mode.OUT_MODE_PROBE_SIGNAL_CONTINUOUS
+        self._device.set_measurement_settings(device_settings)
+
+    @_close_on_error
+    def get_settings(self) -> MeasurementSettings:
+        device_settings = self._device.get_measurement_settings()
+        if device_settings.current_sensor_mode == \
+                device_settings.current_sensor_mode.CURRENT_SENSE_MODE_I_HIGH:
+            internal_resistance = 475.
+        elif device_settings.current_sensor_mode == \
+                device_settings.current_sensor_mode.CURRENT_SENSE_MODE_I_MID:
+            internal_resistance = 4750.
+        elif device_settings.current_sensor_mode == \
+                device_settings.current_sensor_mode.CURRENT_SENSE_MODE_I_LOW:
+            internal_resistance = 47500.
+        else:
+            raise ValueError(
+                f"Got unexpected current_sensor_mode from IVM Device: "
+                f"{device_settings.current_sensor_mode}")
+        precharge_delay = device_settings.number_charge_points / device_settings.sampling_rate
+        if int(precharge_delay) == 0:
+            precharge_delay = None
+        return MeasurementSettings(
+            sampling_rate=device_settings.sampling_rate,
+            internal_resistance=internal_resistance,
+            max_voltage=device_settings.max_voltage,
+            probe_signal_frequency=device_settings.probe_signal_frequency,
+            precharge_delay=precharge_delay)
+
+    @_close_on_error
+    def get_identity_information(self) -> IVMeasurerIdentityInformation:
+        inf = self._device.get_identity_information()
+        rank = self._device.get_device_rank().rank
+        return IVMeasurerIdentityInformation(
+            manufacturer=bytes(inf.manufacturer).decode("utf-8").replace("\x00", ""),
+            device_name=bytes(inf.controller_name).decode("utf-8").replace("\x00", ""),
+            device_class=bytes(inf.product_name).decode("utf-8").replace("\x00", ""),
+            hardware_version=(inf.hardware_major, inf.hardware_minor, inf.hardware_bugfix),
+            firmware_version=(inf.firmware_major, inf.firmware_minor, inf.firmware_bugfix),
+            name=bytes(inf.controller_name).decode("utf-8").replace("\x00", ""),
+            rank=int(rank))
+
+    @_close_on_error
+    def trigger_measurement(self):
+        if not self.is_freezed():
+            self._device.start_measurement()
+
+    @_close_on_error
+    def measurement_is_ready(self) -> bool:
+        if self.is_freezed():
+            return False
+        return bool(self._device.check_measurement_status().ready_status.measurement_complete)
+
+    @_close_on_error
+    def calibrate(self, *args):
+        """
+        Calibrate IVC.
+        :param args: arguments.
+        """
+
+        # TODO: calibration settings?
+        self._device.start_autocalibration()
+
+    @cache_curve
+    @_close_on_error
+    def get_last_iv_curve(self, raw: bool = False) -> IVCurve:
+        """
+        Return measured data from device.
+        :param raw: if raw is True postprocessing (averaging) is not applied.
+        """
+
+        device_settings = self._device.get_measurement_settings()
+        voltages = []
+        currents = []
+        for frame_number in range((device_settings.number_points - 1) // self._FRAME_SIZE + 1):
+            frame = self._device.get_measurement(frame_number)
+            currents.extend(list(frame.current))
+            voltages.extend(list(frame.voltage))
+        # Device return currents in mA
+        currents = (np.array(currents[:device_settings.number_points]) / 1000).tolist()
+        voltages = voltages[:device_settings.number_points]
+        curve = IVCurve(currents=currents, voltages=voltages)
+        if raw is True:
+            return curve
+        # Postprocessing
+        if device_settings.probe_signal_frequency > 20000:
+            curve = interpolate_curve(curve=curve,
+                                      final_num_points=self._NORMAL_NUM_POINTS)
+        curve = smooth_curve(curve=curve,
+                             kernel_size=self._SMOOTHING_KERNEL_SIZE)
+        return curve
+
+    def get_current_value_of_parameter(self, attribute_name: str) -> Any:
+        """
+        Method returns current value of measurer parameter with given name.
+        :return: current value of parameter.
+        """
+
+        return getattr(self, attribute_name, None)
+
+    def set_value_to_parameter(self, attribute_name: str, value: Any):
+        """
+        Method sets value to attribute of measurer with given name.
+        :param attribute_name: name of attribute;
+        :param value: value for attribute.
+        """
+
+        if attribute_name in self.__dict__:
+            setattr(self, attribute_name, value)