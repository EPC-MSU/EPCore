--- conflicted
+++ resolved
@@ -1,26 +1,15 @@
 import argparse
-<<<<<<< HEAD
+import logging
 from .safe_opener import BadFirmwareVersion, BadConfig
-from .virtual import IVMeasurerVirtual
+from .measurerasa import IVMeasurerASA
 from .measurerivm import IVMeasurerIVM02, IVMeasurerIVM10
-=======
-import logging
-from .measurerasa import IVMeasurerASA
-from .measurerivm import IVMeasurerIVM10
->>>>>>> 0f880924
 from .utils import plot_curve
 from .virtual import IVMeasurerVirtual
 
 if __name__ == "__main__":
 
     logging.basicConfig(level=logging.DEBUG, format="%(asctime)s %(levelname)-8s %(message)s")
-<<<<<<< HEAD
-
     logging.debug("IVMeasurer example")
-
-=======
-    logging.debug("IVMeasurere example")
->>>>>>> 0f880924
     parser = argparse.ArgumentParser()
     parser.add_argument("-p", action="store", dest="port",
                         help="Real IVM measurer COM port. Format: com:\\\\.\\COMx or /dev/ttyACM0.\n"
@@ -28,12 +17,8 @@
     parser.add_argument("-f", action="store", dest="firmware",
                         help="First two numbers of firmware version. Format: x.x")
     args = parser.parse_args()
-<<<<<<< HEAD
-
     firmware_vs_handler = {"0.2": IVMeasurerIVM02,
                            "1.0": IVMeasurerIVM10}
-=======
->>>>>>> 0f880924
     if args.port is not None:
         handler = firmware_vs_handler.get(args.firmware, None)
         if handler is None:
@@ -50,14 +35,8 @@
     logging.debug("Device info: %s", str(info))
     s = m.get_settings()
     m.set_settings(s)
-<<<<<<< HEAD
-    logging.debug("Settings: " + str(s))
-
+    logging.debug("Settings: %s", str(s))
     if isinstance(m, (IVMeasurerIVM02, IVMeasurerIVM10)):
-=======
-    logging.debug("Settings: %s", str(s))
-    if isinstance(m, IVMeasurerIVM10):
->>>>>>> 0f880924
         logging.debug("Get IV curve from device")
         ivc = m.measure_iv_curve()
         plot_curve(ivc)
