"""
There is an IVMeasurerBase class, which implements standard interface. All
other implementations should be derived from this class and should support
this interface. Some implementations has additional methods and data
structures. But they should be used for special purposes. The standard
interface should be sufficient for performing basic measurements (with default
values for special settings).

Implementations in plan:
* IVMeasurerBase
* IVMeasurerVirtual - Virtual measurer. You can use it without any hardware.
* IVMeasurerIVM10
* IVMeasurerNetClient

To run example:
cd <to root epcore directory>
python -m epcore.ivmeasurer

Virtual measurer is used by default. To run example with real device set device
url through –p argument:
python -m epcore.ivmeasurer -p com:\\\\.\\COM28

To build documentaion:
pydoc -w epcore.ivmeasurer
"""

from .base import IVMeasurerBase, IVMeasurerIdentityInformation
from .measurerasa import IVMeasurerASA, IVMeasurerVirtualASA
from .measurerivm import IVMeasurerIVM10
from .virtual import IVMeasurerVirtual
from .virtualbad import IVMeasurerVirtualBad
<<<<<<< HEAD
from .measurerivm import IVMeasurerIVM02, IVMeasurerIVM10

__all__ = ["IVMeasurerBase",
           "IVMeasurerVirtual",
           "IVMeasurerVirtualBad",
           "IVMeasurerIVM02",
=======

__all__ = ["IVMeasurerASA",
           "IVMeasurerBase",
           "IVMeasurerIdentityInformation",
>>>>>>> 0f880924
           "IVMeasurerIVM10",
           "IVMeasurerVirtual",
           "IVMeasurerVirtualASA",
           "IVMeasurerVirtualBad"]

__author__ = ""
__email__ = ""<|MERGE_RESOLUTION|>--- conflicted
+++ resolved
@@ -28,20 +28,12 @@
 from .measurerasa import IVMeasurerASA, IVMeasurerVirtualASA
 from .measurerivm import IVMeasurerIVM10
 from .virtual import IVMeasurerVirtual
-from .virtualbad import IVMeasurerVirtualBad
-<<<<<<< HEAD
-from .measurerivm import IVMeasurerIVM02, IVMeasurerIVM10
-
-__all__ = ["IVMeasurerBase",
-           "IVMeasurerVirtual",
-           "IVMeasurerVirtualBad",
-           "IVMeasurerIVM02",
-=======
+from .virrtualbad import IVMeasurerVirtualBad
 
 __all__ = ["IVMeasurerASA",
            "IVMeasurerBase",
            "IVMeasurerIdentityInformation",
->>>>>>> 0f880924
+           "IVMeasurerIVM02",
            "IVMeasurerIVM10",
            "IVMeasurerVirtual",
            "IVMeasurerVirtualASA",
